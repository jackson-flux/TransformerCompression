# Copyright (c) Microsoft Corporation.
# Licensed under the MIT license.

[build-system]
requires = ["setuptools>=42.0.0", "setuptools-scm"]
build-backend = "setuptools.build_meta"

[project]
name = "transformercompression"
version = "0.0.2"
description= "Implementation of methods for compressing transformers"
authors = [
    {name = "James Hensman"},
    {name = "Max Croci"},
    {name = "Saleh Ashkboos"},
    {name = "Marcelo Gennari do Nascimento"},
    {name = "Dmitry Kats"},
    {name = "Pashmina Cameron"}
]
readme = "README.md"
requires-python = ">=3.10"
license = {text = "MIT"}
dependencies = [
    "accelerate",
<<<<<<< HEAD
    "datasets==2.14.7",
    "einops",
    "huggingface-hub==0.23.0",
    "lm-eval==0.4.1",
=======
    "datasets==2.18.0",
>>>>>>> 6b12cdee
    "ml-collections",
    "numpy",
    "torch",
    "tqdm",
    "transformers==4.41.0",
<<<<<<< HEAD
    "wandb",
=======
>>>>>>> 6b12cdee
]

[project.optional-dependencies]
dev = [
    "mypy>=1.5.1",
    "pre-commit",
    "pylint>=3.0.0",
    "pytest>=7.4.2",
]

experiment = [
    "lm-eval==0.4.1",
    "wandb",
]

finetune = [
    "syne-tune[gpsearchers]==0.10.0",
<<<<<<< HEAD
    "peft==0.6.0",
]

quarot = [
    "flash-attn==2.5.8",
    "fast-hadamard-transform @ https://github.com/Dao-AILab/fast-hadamard-transform/archive/refs/tags/v1.0.4.post1.zip",
    "mlflow",
    "azureml-mlflow"
=======
    "peft==0.6.2",
>>>>>>> 6b12cdee
]

all = ["transformercompression[dev,experiment,finetune]"]

[tool.setuptools.packages.find]
where = ["src"]
exclude = ["*_test.py", "tests/*"]

[tool.setuptools.package-data]
"*" = ["py.typed"]

[tool.black]
line-length = 120
skip-string-normalization = true

[tool.isort]
py_version = 310
profile = "black"
line_length = 120

[tool.mypy]
python_version = "3.10"
disallow_untyped_defs = true

# TODO: Consider adding this option on per-library basis:
# https://mypy.readthedocs.io/en/stable/running_mypy.html#missing-library-stubs-or-py-typed-marker
ignore_missing_imports = true

[tool.pylint.main]
max-line-length = 120
suggestion-mode = true
py-version = "3.10"

[tool.pylint.messages_control]
# Disable the message, report, category or checker with the given id(s).
disable = [
    "logging-fstring-interpolation"
]

[tool.pylint.basic]
docstring-min-length = 10

[tool.pytest.ini_options]
markers = [
    "gpu: tests that require GPU to run",
    "experiment: end to end experiments, slow to run",
    "quarot: unit tests, fast to run",
    "quarot_experiment: end to end quarot experiments, slow to run",
]<|MERGE_RESOLUTION|>--- conflicted
+++ resolved
@@ -22,23 +22,16 @@
 license = {text = "MIT"}
 dependencies = [
     "accelerate",
-<<<<<<< HEAD
-    "datasets==2.14.7",
+    "datasets==2.18.0",
     "einops",
     "huggingface-hub==0.23.0",
     "lm-eval==0.4.1",
-=======
-    "datasets==2.18.0",
->>>>>>> 6b12cdee
     "ml-collections",
     "numpy",
     "torch",
     "tqdm",
     "transformers==4.41.0",
-<<<<<<< HEAD
     "wandb",
-=======
->>>>>>> 6b12cdee
 ]
 
 [project.optional-dependencies]
@@ -56,8 +49,7 @@
 
 finetune = [
     "syne-tune[gpsearchers]==0.10.0",
-<<<<<<< HEAD
-    "peft==0.6.0",
+    "peft==0.6.2",
 ]
 
 quarot = [
@@ -65,9 +57,6 @@
     "fast-hadamard-transform @ https://github.com/Dao-AILab/fast-hadamard-transform/archive/refs/tags/v1.0.4.post1.zip",
     "mlflow",
     "azureml-mlflow"
-=======
-    "peft==0.6.2",
->>>>>>> 6b12cdee
 ]
 
 all = ["transformercompression[dev,experiment,finetune]"]
